/**
 * Event Handler for renderer process
 * Manages all DOM events and keyboard shortcuts
 */

import { TIMEOUTS } from '../constants';
import { matchesShortcutString } from './utils/shortcut-parser';
import type { UserSettings } from './types';

// Browser environment - use global require with typed interface
interface IpcRenderer {
  invoke(channel: string, ...args: unknown[]): Promise<unknown>;
  send(channel: string, ...args: unknown[]): void;
  on(channel: string, listener: (event: unknown, ...args: unknown[]) => void): void;
}

interface ElectronWindow extends Window {
  require: (module: string) => { ipcRenderer: IpcRenderer };
}

const { ipcRenderer } = (window as ElectronWindow).require('electron');

export interface PasteResult {
  success: boolean;
  error?: string;
  warning?: string;
}

export interface ImageResult {
  success: boolean;
  path?: string;
  error?: string;
}

export class EventHandler {
  private textarea: HTMLTextAreaElement | null = null;
  private isComposing = false;
<<<<<<< HEAD
  private searchManager: { isInSearchMode(): boolean; exitSearchMode(): void } | null = null;
=======
  private searchManager: { isInSearchMode(): boolean } | null = null;
  private userSettings: UserSettings | null = null;
>>>>>>> 3eeb745e
  private onTextPaste: (text: string) => Promise<void>;
  private onWindowHide: () => Promise<void>;
  private onTabKeyInsert: (e: KeyboardEvent) => void;
  private onHistoryNavigation: (e: KeyboardEvent, direction: 'next' | 'prev') => void;
  private onSearchToggle: () => void;

  constructor(callbacks: {
    onTextPaste: (text: string) => Promise<void>;
    onWindowHide: () => Promise<void>;
    onTabKeyInsert: (e: KeyboardEvent) => void;
    onHistoryNavigation: (e: KeyboardEvent, direction: 'next' | 'prev') => void;
    onSearchToggle: () => void;
  }) {
    this.onTextPaste = callbacks.onTextPaste;
    this.onWindowHide = callbacks.onWindowHide;
    this.onTabKeyInsert = callbacks.onTabKeyInsert;
    this.onHistoryNavigation = callbacks.onHistoryNavigation;
    this.onSearchToggle = callbacks.onSearchToggle;
  }

  public setTextarea(textarea: HTMLTextAreaElement | null): void {
    this.textarea = textarea;
  }

  public setSearchManager(searchManager: { isInSearchMode(): boolean; exitSearchMode(): void }): void {
    this.searchManager = searchManager;
  }

  public setUserSettings(settings: UserSettings): void {
    this.userSettings = settings;
  }

  public setupEventListeners(): void {
    this.setupDocumentEvents();
    this.setupWindowEvents();
    this.setupCompositionEvents();
  }

  private setupDocumentEvents(): void {
    document.addEventListener('keydown', this.handleDocumentKeyDown.bind(this), true);
  }

  private setupWindowEvents(): void {
    window.addEventListener('blur', this.handleWindowBlur.bind(this));
  }

  private setupCompositionEvents(): void {
    if (this.textarea) {
      this.textarea.addEventListener('compositionstart', () => {
        this.isComposing = true;
      });

      this.textarea.addEventListener('compositionend', () => {
        this.isComposing = false;
      });
    }
  }

  private async handleDocumentKeyDown(e: KeyboardEvent): Promise<void> {
    try {
      // Handle Cmd+Enter for paste action
      if (e.key === 'Enter' && e.metaKey) {
        e.preventDefault();
        
        if (this.textarea) {
          const text = this.textarea.value.trim();
          if (text) {
            await this.onTextPaste(text);
          }
        }
        return;
      }

      // Handle Escape for hide window
      if (e.key === 'Escape') {
        e.preventDefault();
        // Check if search mode is active
        if (this.searchManager && this.searchManager.isInSearchMode()) {
          // Exit search mode instead of hiding window
          this.searchManager.exitSearchMode();
          return;
        }
        await this.onWindowHide();
        return;
      }

      // Handle Tab for tab insertion
      if (e.key === 'Tab') {
        // Skip shortcut if IME is active to avoid conflicts with Japanese input
        if (this.isComposing || e.isComposing) {
          return;
        }
        this.onTabKeyInsert(e);
        return;
      }

      // Handle history navigation shortcuts
      if (this.userSettings?.shortcuts) {
        // Check for historyNext shortcut
        if (matchesShortcutString(e, this.userSettings.shortcuts.historyNext)) {
          // Skip shortcut if IME is active to avoid conflicts with Japanese input
          if (this.isComposing || e.isComposing) {
            return;
          }
          e.preventDefault();
          this.onHistoryNavigation(e, 'next');
          return;
        }

        // Check for historyPrev shortcut
        if (matchesShortcutString(e, this.userSettings.shortcuts.historyPrev)) {
          // Skip shortcut if IME is active to avoid conflicts with Japanese input
          if (this.isComposing || e.isComposing) {
            return;
          }
          e.preventDefault();
          this.onHistoryNavigation(e, 'prev');
          return;
        }
      }

      // Handle Cmd+F for search
      if (e.key === 'f' && e.metaKey) {
        // Skip shortcut if IME is active
        if (this.isComposing || e.isComposing) {
          return;
        }
        e.preventDefault();
        this.onSearchToggle();
        return;
      }

      // Handle Cmd+V for image paste
      if (e.key === 'v' && e.metaKey) {
        await this.handleImagePaste(e);
        return;
      }
    } catch (error) {
      console.error('Error handling keydown:', error);
    }
  }

  private async handleWindowBlur(): Promise<void> {
    try {
      // Hide window when focus moves to another application
      // This should happen regardless of which element has focus within the window
      setTimeout(async () => {
        await ipcRenderer.invoke('hide-window', false);
      }, TIMEOUTS.WINDOW_BLUR_HIDE_DELAY);
    } catch (error) {
      console.error('Error handling window blur:', error);
    }
  }

  private async handleImagePaste(e: KeyboardEvent): Promise<void> {
    try {
      if (!this.textarea) return;

      const result = await ipcRenderer.invoke('paste-image') as ImageResult;
      
      if (result.success && result.path) {
        e.preventDefault();
        
        // Get current cursor position
        const start = this.textarea.selectionStart;
        const end = this.textarea.selectionEnd;
        const currentValue = this.textarea.value;
        
        // Insert the image path at cursor position
        const newValue = currentValue.substring(0, start) + result.path + currentValue.substring(end);
        this.textarea.value = newValue;
        
        // Update cursor position
        const newCursorPos = start + result.path.length;
        this.textarea.setSelectionRange(newCursorPos, newCursorPos);
        
        // Trigger input event for any listeners
        this.textarea.dispatchEvent(new Event('input', { bubbles: true }));
      } else if (result.error) {
        console.warn('Image paste failed:', result.error);
      }
      // If no image in clipboard, let the default Cmd+V behavior proceed
    } catch (error) {
      console.error('Error handling image paste:', error);
    }
  }

  public getIsComposing(): boolean {
    return this.isComposing;
  }

  /**
   * Handle history navigation shortcuts for use by other components
   */
  public handleHistoryNavigationShortcuts(e: KeyboardEvent, onNavigate: (direction: 'next' | 'prev') => void): boolean {
    if (!this.userSettings?.shortcuts) {
      return false;
    }

    // Check for historyNext shortcut
    if (matchesShortcutString(e, this.userSettings.shortcuts.historyNext)) {
      // Skip shortcut if IME is active to avoid conflicts with Japanese input
      if (this.isComposing || e.isComposing) {
        return false;
      }
      e.preventDefault();
      onNavigate('next');
      return true;
    }

    // Check for historyPrev shortcut
    if (matchesShortcutString(e, this.userSettings.shortcuts.historyPrev)) {
      // Skip shortcut if IME is active to avoid conflicts with Japanese input
      if (this.isComposing || e.isComposing) {
        return false;
      }
      e.preventDefault();
      onNavigate('prev');
      return true;
    }

    return false;
  }

  public destroy(): void {
    document.removeEventListener('keydown', this.handleDocumentKeyDown.bind(this), true);
    window.removeEventListener('blur', this.handleWindowBlur.bind(this));
  }
}<|MERGE_RESOLUTION|>--- conflicted
+++ resolved
@@ -35,12 +35,8 @@
 export class EventHandler {
   private textarea: HTMLTextAreaElement | null = null;
   private isComposing = false;
-<<<<<<< HEAD
   private searchManager: { isInSearchMode(): boolean; exitSearchMode(): void } | null = null;
-=======
-  private searchManager: { isInSearchMode(): boolean } | null = null;
   private userSettings: UserSettings | null = null;
->>>>>>> 3eeb745e
   private onTextPaste: (text: string) => Promise<void>;
   private onWindowHide: () => Promise<void>;
   private onTabKeyInsert: (e: KeyboardEvent) => void;
